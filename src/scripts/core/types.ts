import type { JoystickManager } from 'nipplejs';

export type AppState = 'menu' | 'playing' | 'editing';
export type GameState = 'start' | 'playing' | 'respawning' | 'floating' | 'gameover' | 'win';

export interface AnimationData {
    frames: number;
    speed: number;
    sprite: string;
    loop?: boolean;
    reverse?: boolean;
}

export type AnimationMap = Record<string, AnimationData>;

export interface GameObject {
    x: number;
    y: number;
    width: number;
    height: number;
}

export type PlayerAnimationState = 'stand' | 'walk' | 'jump' | 'fly' | 'die';

export interface Player extends GameObject {
    hitbox: GameObject;
    vx: number;
    vy: number;
    direction: 1 | -1;
    isGrounded: boolean;
    isApplyingThrust: boolean;
    isChargingFly: boolean;
    wantsToFly: boolean;
    flyChargeTimer: number;
    shootCooldown: number;
    animationState: PlayerAnimationState;
    animationTick: number;
    currentFrame: number;
    deathTimer: number;
    isFrozen: boolean;
    isFloating: boolean;
    respawnX: number;
    respawnY: number;
}

export type EnemyType = 'bat' | 'viper' | 'spider' | 'miner';

export interface Enemy extends GameObject {
    vx: number;
    vy: number;
    type: EnemyType;
    tile: string;
    direction?: number;
    initialX?: number;
    initialY?: number;
    maxLength?: number;
    state?: 'extending' | 'retracting' | 'idle' | 'waiting_extended';
    idleTimer?: number;
    waitTimer?: number;
    spriteTick: number;
    movementTick?: number;
    currentFrame: number;
    isDead?: boolean;
    isHidden?: boolean;
    affectedByDark?: boolean;
}

export interface Wall extends GameObject {
    type: 'solid' | 'destructible' | 'destructible_v' | 'lava';
    tile: string;
    spriteTick?: number;
    currentFrame?: number;
    health?: number;
    isDamaged?: boolean;
    affectedByDark?: boolean;
}

export interface Laser extends GameObject {
    vx: number;
    startX: number;
}

export interface Bomb extends GameObject {
    fuse: number;
    animationTick: number;
    currentFrame: number;
}

export interface Explosion extends GameObject {
    timer: number;
    animationTick: number;
    currentFrame: number;
}

export interface Miner extends GameObject {
    tile: string;
    animationState: 'idle' | 'rescued';
    currentFrame: number;
    animationTick: number;
    animationDirection: number;
    isFlipped: boolean;
    affectedByDark?: boolean;
}

export interface FallingEntity extends GameObject {
    vy: number;
    vx: number;
    tile: string;
    rotation?: number;
    rotationSpeed?: number;
}

export interface Particle {
    x: number;
    y: number;
    vx: number;
    vy: number;
    size: number;
    life: number;
    color: string;
}

export interface FloatingScore {
    x: number;
    y: number;
    text: string;
    life: number;
    opacity: number;
}

export interface Light extends GameObject {
    tile: string;
    isOn: boolean;
}

export interface MouseState {
    x: number;
    y: number;
    gridX: number;
    gridY: number;
    isDown: boolean;
}

export interface TileDefinition {
    name: string;
    color: string;
    class: string;
    sprite?: string;
}

export type TileDictionary = Record<string, TileDefinition>;

export interface UiElements {
    livesCountEl: HTMLElement | null;
    scoreCountEl: HTMLElement | null;
    energyBarEl: HTMLElement | null;
    levelCountEl: HTMLElement | null;
    messageOverlay: HTMLElement | null;
    messageTitle: HTMLElement | null;
    messageText: HTMLElement | null;
    gameUiEl: HTMLElement | null;
    editorPanelEl: HTMLElement | null;
    paletteEl: HTMLElement | null;
    confirmationModalEl: HTMLElement | null;
    levelSelectorEl: HTMLSelectElement | null;
    mobileControlsEl: HTMLElement | null;
    joystickZoneEl: HTMLElement | null;
    actionZoneEl: HTMLElement | null;
    startGameBtn: HTMLButtonElement | null;
    levelEditorBtn: HTMLButtonElement | null;
    playTestBtn: HTMLButtonElement | null;
    resumeEditorBtn: HTMLButtonElement | null;
    loadLevelBtn: HTMLButtonElement | null;
    saveLevelBtn: HTMLButtonElement | null;
    generateLevelBtn: HTMLButtonElement | null;
<<<<<<< HEAD
    saveToJsonBtn: HTMLButtonElement | null;
=======
    saveAllBtn: HTMLButtonElement | null;
>>>>>>> 010b8db1
    backToMenuBtn: HTMLButtonElement | null;
    confirmSaveBtn: HTMLButtonElement | null;
    cancelSaveBtn: HTMLButtonElement | null;
}

export interface DomReferences {
    canvas: HTMLCanvasElement | null;
    ctx: CanvasRenderingContext2D | null;
    ui: UiElements;
}

export interface GameStore {
    appState: AppState;
    gameState: GameState;
    lives: number;
    score: number;
    energy: number;
    energyDecrementRate: number;
    currentLevelIndex: number;
    cameraY: number;
    cameraX: number;
    player: Player;
    walls: Wall[];
    enemies: Enemy[];
    lasers: Laser[];
    bombs: Bomb[];
    explosions: Explosion[];
    miner: Miner | null;
    lights: Light[];
    isDark: boolean;
    explosionFlash: number;
    fallingEntities: FallingEntity[];
    particles: Particle[];
    floatingScores: FloatingScore[];
    levelDesigns: string[][];
    levelDataStore: string[][][];
    editorLevel: string[][];
    selectedTile: string;
    mouse: MouseState;
    keys: Record<string, boolean>;
    sprites: Record<string, HTMLImageElement>;
    joystickManager: JoystickManager | null;
    initialLevels: string[][];
    dom: DomReferences;
}
<|MERGE_RESOLUTION|>--- conflicted
+++ resolved
@@ -173,11 +173,7 @@
     loadLevelBtn: HTMLButtonElement | null;
     saveLevelBtn: HTMLButtonElement | null;
     generateLevelBtn: HTMLButtonElement | null;
-<<<<<<< HEAD
-    saveToJsonBtn: HTMLButtonElement | null;
-=======
     saveAllBtn: HTMLButtonElement | null;
->>>>>>> 010b8db1
     backToMenuBtn: HTMLButtonElement | null;
     confirmSaveBtn: HTMLButtonElement | null;
     cancelSaveBtn: HTMLButtonElement | null;
